name: Tag and Release
on:
  push:
    branches:
      - main
  workflow_dispatch:
    inputs:
      tag:
        description: 'Tag to create release from (e.g. v1.2.3)'
        required: false
        type: string

jobs:
  tag-and-release:
    runs-on: ubuntu-latest
    permissions:
      contents: write
    steps:
      - uses: actions/checkout@v3
        with:
          fetch-depth: 0

      # Get version from pyproject.toml on push
      - name: Get version from pyproject.toml
        if: github.event_name == 'push'
        id: auto_version
        run: |
          VERSION=$(grep '^version = ' pyproject.toml | cut -d'"' -f2)
          echo "VERSION=$VERSION"
          echo "version=$VERSION" >> $GITHUB_OUTPUT

      # Get version from manual input
      - name: Get version from input
        if: github.event_name == 'workflow_dispatch' && inputs.tag != ''
        id: manual_version
        run: |
          VERSION=${{ inputs.tag }}
          VERSION=${VERSION#v}
          echo "VERSION=$VERSION"
          echo "version=$VERSION" >> $GITHUB_OUTPUT

      # Combine versions and verify
      - name: Set final version
        id: version
        run: |
          VERSION="${{ steps.auto_version.outputs.version || steps.manual_version.outputs.version }}"
          if [ -z "$VERSION" ]; then
            echo "Error: No version found"
            exit 1
          fi
          echo "VERSION=$VERSION"
          echo "version=$VERSION" >> $GITHUB_OUTPUT

      # Check if tag exists
      - name: Check for existing tag
        id: check_tag
        run: |
          if git tag -l "v${{ steps.version.outputs.version }}" | grep -q .; then
            echo "exists=true" >> $GITHUB_OUTPUT
            echo "Tag v${{ steps.version.outputs.version }} already exists. Skipping release."
            exit 0
          else
            echo "exists=false" >> $GITHUB_OUTPUT
          fi

      # Create new tag if it doesn't exist
      - name: Create tag
        if: steps.check_tag.outputs.exists != 'true'
        run: |
          git config --global user.name 'github-actions[bot]'
          git config --global user.email 'github-actions[bot]@users.noreply.github.com'
          git tag -a "v${{ steps.version.outputs.version }}" -m "Release v${{ steps.version.outputs.version }}"
          git push origin "v${{ steps.version.outputs.version }}"

      # Setup Python for build
      - name: Set up Python
        if: steps.check_tag.outputs.exists != 'true'
        uses: actions/setup-python@v4
        with:
          python-version: '3.11'

      # Install uv and build tools
      - name: Install uv
        if: steps.check_tag.outputs.exists != 'true'
        uses: astral-sh/setup-uv@v3
        
<<<<<<< HEAD
      - name: Install build tools
        if: steps.check_tag.outputs.exists != 'true'
        run: uv pip install build twine
=======
      - name: Create virtual environment and install build tools
        if: steps.check_tag.outputs.exists != 'true'
        run: |
          uv venv
          source .venv/bin/activate
          uv pip install build twine
>>>>>>> f88f9bdf

      # Build package
      - name: Build package
        if: steps.check_tag.outputs.exists != 'true'
        run: |
          source .venv/bin/activate
          python -m build

      # Get release notes
      - name: Get release notes
        if: steps.check_tag.outputs.exists != 'true'
        run: |
          VERSION=${{ steps.version.outputs.version }}
          echo "# Release v$VERSION" > release_notes.md
          if [ -f CHANGELOG.md ]; then
            echo "" >> release_notes.md
            sed -n "/## \[${VERSION}\]/,/## \[/p" CHANGELOG.md | sed '$d' >> release_notes.md || true
          fi

      # Create GitHub Release
      - name: Create GitHub Release
        if: steps.check_tag.outputs.exists != 'true'
        uses: softprops/action-gh-release@v1
        with:
          tag_name: v${{ steps.version.outputs.version }}
          body_path: release_notes.md
          files: dist/*

      # Publish to PyPI
      - name: Publish to PyPI
        if: steps.check_tag.outputs.exists != 'true'
        env:
          TWINE_USERNAME: __token__
          TWINE_PASSWORD: ${{ secrets.PYPI_TOKEN }}
        run: |
          source .venv/bin/activate
          twine upload dist/*<|MERGE_RESOLUTION|>--- conflicted
+++ resolved
@@ -84,18 +84,12 @@
         if: steps.check_tag.outputs.exists != 'true'
         uses: astral-sh/setup-uv@v3
         
-<<<<<<< HEAD
-      - name: Install build tools
-        if: steps.check_tag.outputs.exists != 'true'
-        run: uv pip install build twine
-=======
       - name: Create virtual environment and install build tools
         if: steps.check_tag.outputs.exists != 'true'
         run: |
           uv venv
           source .venv/bin/activate
           uv pip install build twine
->>>>>>> f88f9bdf
 
       # Build package
       - name: Build package
