--- conflicted
+++ resolved
@@ -1340,7 +1340,6 @@
         response = await self.client.request("GET", f"/sandbox/{sandbox_id}/expose")
         return ListExposedPortsResponse.model_validate(response)
 
-<<<<<<< HEAD
     async def list_all_exposed_ports(self) -> ListExposedPortsResponse:
         """List all exposed ports across all sandboxes for the current user"""
         response = await self.client.request("GET", "/sandbox/expose/all")
@@ -1365,7 +1364,7 @@
     async def close_ssh_session(self, sandbox_id: str, session_id: str) -> None:
         """Close an SSH session and remove its exposure"""
         await self.client.request("DELETE", f"/sandbox/{sandbox_id}/ssh-session/{session_id}")
-=======
+
 
 class TemplateClient:
     """Client for template/registry helper APIs."""
@@ -1426,5 +1425,4 @@
 
     async def __aexit__(self, exc_type: Any, exc_val: Any, exc_tb: Any) -> None:
         """Async context manager exit"""
-        await self.aclose()
->>>>>>> cf248619
+        await self.aclose()