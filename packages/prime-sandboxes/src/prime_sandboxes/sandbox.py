"""Sandbox client implementations."""

import json
import os
import sys
import time
from datetime import datetime, timezone
from typing import Any, Dict, List, Optional

import aiofiles
import httpx

from .core import APIClient, APIError, AsyncAPIClient
from .exceptions import (
    CommandTimeoutError,
    DownloadTimeoutError,
    SandboxNotRunningError,
    UploadTimeoutError,
)
from .models import (
    BulkDeleteSandboxRequest,
    BulkDeleteSandboxResponse,
    CommandResponse,
    CreateSandboxRequest,
<<<<<<< HEAD
    DockerImageCheckResponse,
    FileUploadResponse,
    RegistryCredentialSummary,
=======
    ExposedPort,
    ExposePortRequest,
    FileUploadResponse,
    ListExposedPortsResponse,
>>>>>>> 8623b1ac
    Sandbox,
    SandboxListResponse,
    SandboxLogsResponse,
)


def _build_user_agent() -> str:
    """Build User-Agent string for prime-sandboxes"""
    from prime_sandboxes import __version__

    python_version = f"{sys.version_info.major}.{sys.version_info.minor}.{sys.version_info.micro}"
    return f"prime-sandboxes/{__version__} python/{python_version}"


class SandboxAuthCache:
    """Shared auth cache management for sandbox clients"""

    def __init__(self, cache_file_path: Any, client: Any) -> None:
        self._cache_file = cache_file_path
        self._auth_cache = self._load_cache()
        self.client = client

    def _load_cache(self) -> Dict[str, Any]:
        """Load auth cache from file and clean expired entries"""
        try:
            if self._cache_file.exists():
                with open(self._cache_file, "r") as f:
                    cache = json.load(f)
                cleaned_cache = {}
                for sandbox_id, auth_info in cache.items():
                    try:
                        expires_at_str = auth_info["expires_at"].replace("Z", "+00:00")
                        expires_at = datetime.fromisoformat(expires_at_str)
                        if expires_at.tzinfo is None:
                            expires_at = expires_at.replace(tzinfo=timezone.utc)
                        now = datetime.now(timezone.utc)
                        if now < expires_at:
                            cleaned_cache[sandbox_id] = auth_info
                    except Exception:
                        pass

                if len(cleaned_cache) != len(cache):
                    self._auth_cache = cleaned_cache
                    self._save_cache()

                return cleaned_cache
        except Exception:
            pass
        return {}

    def _save_cache(self) -> None:
        """Save auth cache to file"""
        try:
            self._cache_file.parent.mkdir(parents=True, exist_ok=True)
            with open(self._cache_file, "w") as f:
                json.dump(self._auth_cache, f)
        except Exception:
            pass

    async def _save_cache_async(self) -> None:
        """Save auth cache to file (async version)"""
        try:
            self._cache_file.parent.mkdir(parents=True, exist_ok=True)
            async with aiofiles.open(self._cache_file, "w") as f:
                await f.write(json.dumps(self._auth_cache))
        except Exception:
            pass

    def _check_cached_auth(self, sandbox_id: str) -> Optional[Dict[str, Any]]:
        """Check if cached auth info exists and is valid"""
        if sandbox_id in self._auth_cache:
            auth_info = self._auth_cache[sandbox_id]
            expires_at_str = auth_info["expires_at"].replace("Z", "+00:00")
            expires_at = datetime.fromisoformat(expires_at_str)
            if expires_at.tzinfo is None:
                expires_at = expires_at.replace(tzinfo=timezone.utc)
            if datetime.now(timezone.utc) < expires_at:
                return dict(auth_info)
            else:
                del self._auth_cache[sandbox_id]
                self._save_cache()
        return None

    async def _check_cached_auth_async(self, sandbox_id: str) -> Optional[Dict[str, Any]]:
        """Check if cached auth info exists and is valid (async version)"""
        if sandbox_id in self._auth_cache:
            auth_info = self._auth_cache[sandbox_id]
            expires_at_str = auth_info["expires_at"].replace("Z", "+00:00")
            expires_at = datetime.fromisoformat(expires_at_str)
            if expires_at.tzinfo is None:
                expires_at = expires_at.replace(tzinfo=timezone.utc)
            if datetime.now(timezone.utc) < expires_at:
                return dict(auth_info)
            else:
                del self._auth_cache[sandbox_id]
                await self._save_cache_async()
        return None

    def get_or_refresh(self, sandbox_id: str) -> Dict[str, Any]:
        """Get cached auth info or fetch new token if expired/missing"""
        cached_auth = self._check_cached_auth(sandbox_id)
        if cached_auth:
            return cached_auth

        response = self.client.request("POST", f"/sandbox/{sandbox_id}/auth")
        self.set(sandbox_id, response)
        self._save_cache()
        return dict(response)

    async def get_or_refresh_async(self, sandbox_id: str) -> Dict[str, Any]:
        """Get cached auth info or fetch new token if expired/missing (async)"""
        cached_auth = await self._check_cached_auth_async(sandbox_id)
        if cached_auth:
            return cached_auth
        response = await self.client.request("POST", f"/sandbox/{sandbox_id}/auth")
        self._auth_cache[sandbox_id] = response
        await self._save_cache_async()
        return dict(response)

    def set(self, sandbox_id: str, auth_info: Dict[str, Any]) -> None:
        """Cache auth info"""
        self._auth_cache[sandbox_id] = auth_info
        self._save_cache()

    def clear(self) -> None:
        """Clear all cached auth tokens"""
        self._auth_cache = {}
        try:
            if self._cache_file.exists():
                self._cache_file.unlink()
        except Exception:
            pass


def _check_sandbox_statuses(
    sandboxes: List[Sandbox], target_ids: set
) -> tuple[int, List[tuple], Dict[str, str]]:
    """Helper function to check sandbox statuses

    Returns:
        tuple of (running_count, failed_sandboxes, final_statuses)
    """
    running_count = 0
    failed_sandboxes = []
    final_statuses = {}

    for sandbox in sandboxes:
        if sandbox.id in target_ids:
            if sandbox.status == "RUNNING":
                running_count += 1
                final_statuses[sandbox.id] = sandbox.status
            elif sandbox.status in ["ERROR", "TERMINATED", "TIMEOUT"]:
                failed_sandboxes.append((sandbox.id, sandbox.status))
                final_statuses[sandbox.id] = sandbox.status

    return running_count, failed_sandboxes, final_statuses


class SandboxClient:
    """Client for sandbox API operations"""

    def __init__(self, api_client: APIClient):
        self.client = api_client
        self._auth_cache = SandboxAuthCache(
            self.client.config.config_dir / "sandbox_auth_cache.json",
            self.client,
        )

    def _is_sandbox_reachable(self, sandbox_id: str, timeout: int = 10) -> bool:
        """Test if a sandbox is reachable by executing a simple echo command"""
        try:
            self.execute_command(sandbox_id, "echo 'sandbox ready'", timeout=timeout)
            return True
        except Exception:
            return False

    def clear_auth_cache(self) -> None:
        """Clear all cached auth tokens"""
        self._auth_cache.clear()

    def create(self, request: CreateSandboxRequest) -> Sandbox:
        """Create a new sandbox"""
        # Auto-populate team_id from config if not specified
        if request.team_id is None:
            request.team_id = self.client.config.team_id

        response = self.client.request(
            "POST",
            "/sandbox",
            json=request.model_dump(by_alias=False, exclude_none=True),
        )
        return Sandbox.model_validate(response)

    def list(
        self,
        team_id: Optional[str] = None,
        status: Optional[str] = None,
        labels: Optional[List[str]] = None,
        page: int = 1,
        per_page: int = 50,
        exclude_terminated: Optional[bool] = None,
    ) -> SandboxListResponse:
        """List sandboxes"""
        # Auto-populate team_id from config if not specified
        if team_id is None:
            team_id = self.client.config.team_id

        params: Dict[str, Any] = {"page": page, "per_page": per_page}
        if team_id:
            params["team_id"] = team_id
        if status:
            params["status"] = status
        if labels:
            params["labels"] = labels
        if exclude_terminated is not None:
            params["is_active"] = exclude_terminated

        response = self.client.request("GET", "/sandbox", params=params)
        return SandboxListResponse.model_validate(response)

    def get(self, sandbox_id: str) -> Sandbox:
        """Get a specific sandbox"""
        response = self.client.request("GET", f"/sandbox/{sandbox_id}")
        return Sandbox.model_validate(response)

    def delete(self, sandbox_id: str) -> Dict[str, Any]:
        """Delete a sandbox"""
        response = self.client.request("DELETE", f"/sandbox/{sandbox_id}")
        return response

    def bulk_delete(
        self,
        sandbox_ids: Optional[List[str]] = None,
        labels: Optional[List[str]] = None,
    ) -> BulkDeleteSandboxResponse:
        """Bulk delete multiple sandboxes by IDs or labels (must specify one, not both)"""
        request = BulkDeleteSandboxRequest(sandbox_ids=sandbox_ids, labels=labels)
        response = self.client.request(
            "DELETE",
            "/sandbox",
            json=request.model_dump(by_alias=False, exclude_none=True),
        )
        return BulkDeleteSandboxResponse.model_validate(response)

    def get_logs(self, sandbox_id: str) -> str:
        """Get sandbox logs via backend"""
        response = self.client.request("GET", f"/sandbox/{sandbox_id}/logs")
        logs_response = SandboxLogsResponse.model_validate(response)
        return logs_response.logs

    def execute_command(
        self,
        sandbox_id: str,
        command: str,
        working_dir: Optional[str] = None,
        env: Optional[Dict[str, str]] = None,
        timeout: Optional[int] = None,
    ) -> CommandResponse:
        """Execute command directly via gateway"""
        auth = self._auth_cache.get_or_refresh(sandbox_id)
        gateway_url = auth["gateway_url"].rstrip("/")
        url = f"{gateway_url}/{auth['user_ns']}/{auth['job_id']}/exec"
        headers = {"Authorization": f"Bearer {auth['token']}"}
        effective_timeout = timeout if timeout is not None else 300

        payload = {
            "command": command,
            "working_dir": working_dir,
            "env": env or {},
            "sandbox_id": sandbox_id,
            "timeout": effective_timeout,
        }

        try:
            client_timeout = effective_timeout + 2
            with httpx.Client(timeout=client_timeout) as client:
                response = client.post(
                    url,
                    json=payload,
                    headers=headers,
                )
                response.raise_for_status()
                return CommandResponse.model_validate(response.json())
        except httpx.TimeoutException as e:
            raise CommandTimeoutError(sandbox_id, command, effective_timeout) from e
        except httpx.HTTPStatusError as e:
            req = getattr(e, "request", None)
            resp = getattr(e, "response", None)
            method = getattr(req, "method", "?")
            u = getattr(req, "url", "?")
            status = getattr(resp, "status_code", "?")
            text = getattr(resp, "text", "")
            if status == 408:
                raise CommandTimeoutError(sandbox_id, command, effective_timeout) from e
            raise APIError(f"HTTP {status} {method} {u}: {text}") from e
        except httpx.RequestError as e:
            req = getattr(e, "request", None)
            method = getattr(req, "method", "?")
            u = getattr(req, "url", "?")
            raise APIError(f"Request failed: {e.__class__.__name__} at {method} {u}: {e}") from e
        except Exception as e:
            raise APIError(f"Request failed: {e.__class__.__name__}: {e}") from e

    def wait_for_creation(
        self, sandbox_id: str, max_attempts: int = 60, stability_checks: int = 2
    ) -> None:
        """Wait for sandbox to be running and stable.

        Args:
            sandbox_id: The sandbox ID to wait for
            max_attempts: Maximum polling attempts
            stability_checks: Number of consecutive successful reachability checks required
        """
        consecutive_successes = 0
        for attempt in range(max_attempts):
            sandbox = self.get(sandbox_id)
            if sandbox.status == "RUNNING":
                if self._is_sandbox_reachable(sandbox_id):
                    consecutive_successes += 1
                    if consecutive_successes >= stability_checks:
                        return
                    # Small delay between stability checks
                    time.sleep(0.5)
                    continue
                else:
                    # Reset counter if check fails
                    consecutive_successes = 0
            elif sandbox.status in ["ERROR", "TERMINATED", "TIMEOUT"]:
                raise SandboxNotRunningError(sandbox_id, sandbox.status)

            # Aggressive polling for first 5 attempts (5 seconds), then back off
            sleep_time = 1 if attempt < 5 else 2
            time.sleep(sleep_time)
        raise SandboxNotRunningError(sandbox_id, "Timeout during sandbox creation")

    def bulk_wait_for_creation(
        self, sandbox_ids: List[str], max_attempts: int = 60
    ) -> Dict[str, str]:
        """Wait for multiple sandboxes to be running using list endpoint to avoid rate limits"""
        sandbox_id_set = set(sandbox_ids)
        final_statuses = {}

        for attempt in range(max_attempts):
            total_running = 0
            all_failed = []
            page = 1

            while True:
                try:
                    list_response = self.list(per_page=100, page=page)
                except Exception as e:
                    if "429" in str(e) or "Too Many Requests" in str(e):
                        wait_time = min(2**attempt, 60)
                        time.sleep(wait_time)
                        continue
                    raise

                running_count, failed_sandboxes, page_statuses = _check_sandbox_statuses(
                    list_response.sandboxes, sandbox_id_set
                )

                total_running += running_count
                all_failed.extend(failed_sandboxes)
                final_statuses.update(page_statuses)

                if len(final_statuses) == len(sandbox_ids) or not list_response.has_next:
                    break

                page += 1

            if all_failed:
                raise RuntimeError(f"Sandboxes failed: {all_failed}")

            if total_running == len(sandbox_ids):
                all_reachable = True
                for sandbox_id in sandbox_ids:
                    if final_statuses.get(sandbox_id) == "RUNNING":
                        if not self._is_sandbox_reachable(sandbox_id):
                            all_reachable = False
                            final_statuses.pop(sandbox_id, None)

                if all_reachable:
                    return final_statuses

            sleep_time = 1 if attempt < 5 else 2
            time.sleep(sleep_time)

        for sandbox_id in sandbox_id_set:
            if sandbox_id not in final_statuses:
                final_statuses[sandbox_id] = "TIMEOUT"

        raise RuntimeError(f"Timeout waiting for sandboxes to be ready. Status: {final_statuses}")

    def upload_file(
        self,
        sandbox_id: str,
        file_path: str,
        local_file_path: str,
        timeout: Optional[int] = None,
    ) -> FileUploadResponse:
        """Upload file directly via gateway"""
        if not os.path.exists(local_file_path):
            raise FileNotFoundError(f"Local file not found: {local_file_path}")

        auth = self._auth_cache.get_or_refresh(sandbox_id)

        url = f"{auth['gateway_url']}/{auth['user_ns']}/{auth['job_id']}/upload"
        headers = {"Authorization": f"Bearer {auth['token']}"}

        effective_timeout = timeout if timeout is not None else 300

        with open(local_file_path, "rb") as f:
            files = {"file": (os.path.basename(local_file_path), f)}
            params = {"path": file_path, "sandbox_id": sandbox_id}

            try:
                with httpx.Client(timeout=effective_timeout) as client:
                    response = client.post(url, files=files, params=params, headers=headers)
                    response.raise_for_status()
                    return FileUploadResponse.model_validate(response.json())
            except httpx.TimeoutException as e:
                raise UploadTimeoutError(sandbox_id, file_path, effective_timeout) from e
            except httpx.HTTPStatusError as e:
                error_details = (
                    f"HTTP {e.response.status_code} {e.request.method} "
                    f"{e.request.url}: {e.response.text}"
                )
                raise APIError(f"Upload failed: {error_details}") from e
            except httpx.RequestError as e:
                req = getattr(e, "request", None)
                method = getattr(req, "method", "?")
                u = getattr(req, "url", "?")
                raise APIError(f"Upload failed: {e.__class__.__name__} at {method} {u}: {e}") from e
            except Exception as e:
                raise APIError(f"Upload failed: {e.__class__.__name__}: {e}") from e

    def upload_bytes(
        self,
        sandbox_id: str,
        file_path: str,
        file_bytes: bytes,
        filename: str,
        timeout: Optional[int] = None,
    ) -> FileUploadResponse:
        """Upload bytes directly to sandbox via gateway without writing to disk

        Args:
            sandbox_id: The sandbox ID
            file_path: Remote path in the sandbox where the file will be saved
            file_bytes: The bytes content to upload
            filename: Name for the file (used in multipart form)
            timeout: Optional timeout in seconds
        """
        auth = self._auth_cache.get_or_refresh(sandbox_id)

        url = f"{auth['gateway_url']}/{auth['user_ns']}/{auth['job_id']}/upload"
        headers = {"Authorization": f"Bearer {auth['token']}"}

        effective_timeout = timeout if timeout is not None else 300

        files = {"file": (filename, file_bytes)}
        params = {"path": file_path, "sandbox_id": sandbox_id}

        try:
            with httpx.Client(timeout=effective_timeout) as client:
                response = client.post(url, files=files, params=params, headers=headers)
                response.raise_for_status()
                return FileUploadResponse.model_validate(response.json())
        except httpx.TimeoutException:
            raise UploadTimeoutError(sandbox_id, file_path, effective_timeout)
        except httpx.HTTPStatusError as e:
            error_details = f"HTTP {e.response.status_code}: {e.response.text}"
            raise APIError(f"Upload failed: {error_details}")
        except Exception as e:
            raise APIError(f"Upload failed: {str(e)}")

    def download_file(
        self,
        sandbox_id: str,
        file_path: str,
        local_file_path: str,
        timeout: Optional[int] = None,
    ) -> None:
        """Download file directly via gateway"""
        auth = self._auth_cache.get_or_refresh(sandbox_id)

        url = f"{auth['gateway_url']}/{auth['user_ns']}/{auth['job_id']}/download"
        headers = {"Authorization": f"Bearer {auth['token']}"}
        params = {"path": file_path, "sandbox_id": sandbox_id}

        effective_timeout = timeout if timeout is not None else 300

        try:
            with httpx.Client(timeout=effective_timeout) as client:
                response = client.get(url, params=params, headers=headers)
                response.raise_for_status()

                dir_path = os.path.dirname(local_file_path)
                if dir_path:
                    os.makedirs(dir_path, exist_ok=True)

                with open(local_file_path, "wb") as f:
                    f.write(response.content)
        except httpx.TimeoutException as e:
            raise DownloadTimeoutError(sandbox_id, file_path, effective_timeout) from e
        except httpx.HTTPStatusError as e:
            error_details = (
                f"HTTP {e.response.status_code} {e.request.method} "
                f"{e.request.url}: {e.response.text}"
            )
            raise APIError(f"Download failed: {error_details}") from e
        except httpx.RequestError as e:
            req = getattr(e, "request", None)
            method = getattr(req, "method", "?")
            u = getattr(req, "url", "?")
            raise APIError(f"Download failed: {e.__class__.__name__} at {method} {u}: {e}") from e
        except Exception as e:
            raise APIError(f"Download failed: {e.__class__.__name__}: {e}") from e

    def expose(
        self,
        sandbox_id: str,
        port: int,
        name: Optional[str] = None,
    ) -> ExposedPort:
        """Expose an HTTP port from a sandbox."""
        request = ExposePortRequest(port=port, name=name)
        response = self.client.request(
            "POST",
            f"/sandbox/{sandbox_id}/expose",
            json=request.model_dump(by_alias=False, exclude_none=True),
        )
        return ExposedPort.model_validate(response)

    def unexpose(self, sandbox_id: str, exposure_id: str) -> None:
        """Unexpose a port from a sandbox."""
        self.client.request("DELETE", f"/sandbox/{sandbox_id}/expose/{exposure_id}")

    def list_exposed_ports(self, sandbox_id: str) -> ListExposedPortsResponse:
        """List all exposed ports for a sandbox"""
        response = self.client.request("GET", f"/sandbox/{sandbox_id}/expose")
        return ListExposedPortsResponse.model_validate(response)


class AsyncSandboxClient:
    """Async client for sandbox API operations"""

    def __init__(
        self,
        api_key: Optional[str] = None,
        max_connections: int = 1000,
        max_keepalive_connections: int = 200,
    ):
        """Initialize async sandbox client

        Args:
            api_key: Optional API key (reads from config if not provided)
            max_connections: Maximum number of concurrent connections (default: 1000)
            max_keepalive_connections: Maximum keep-alive connections (default: 200)
        """
        self.client = AsyncAPIClient(api_key=api_key, user_agent=_build_user_agent())
        self._auth_cache = SandboxAuthCache(
            self.client.config.config_dir / "sandbox_auth_cache.json",
            self.client,
        )
        # Connection pool configuration
        self._max_connections = max_connections
        self._max_keepalive_connections = max_keepalive_connections
        # Shared httpx client for gateway operations (upload/download/execute)
        # Initialized lazily to allow connection pooling and reuse
        self._gateway_client: Optional[httpx.AsyncClient] = None

    def _get_gateway_client(self) -> httpx.AsyncClient:
        """Get or create the shared gateway client for connection pooling

        Note: Timeout is set per-request, not on the client, to allow
        different operations to have different timeout values.
        """
        if self._gateway_client is None:
            self._gateway_client = httpx.AsyncClient(
                timeout=None,  # No default timeout - set per request
                limits=httpx.Limits(
                    max_connections=self._max_connections,
                    max_keepalive_connections=self._max_keepalive_connections,
                ),
            )
        return self._gateway_client

    async def _is_sandbox_reachable(self, sandbox_id: str, timeout: int = 10) -> bool:
        """Test if a sandbox is reachable by executing a simple echo command"""
        try:
            await self.execute_command(sandbox_id, "echo 'sandbox ready'", timeout=timeout)
            return True
        except Exception:
            return False

    def clear_auth_cache(self) -> None:
        """Clear all cached auth tokens"""
        self._auth_cache.clear()

    async def create(self, request: CreateSandboxRequest) -> Sandbox:
        """Create a new sandbox"""
        if request.team_id is None:
            request.team_id = self.client.config.team_id

        response = await self.client.request(
            "POST",
            "/sandbox",
            json=request.model_dump(by_alias=False, exclude_none=True),
        )
        return Sandbox.model_validate(response)

    async def list(
        self,
        team_id: Optional[str] = None,
        status: Optional[str] = None,
        labels: Optional[List[str]] = None,
        page: int = 1,
        per_page: int = 50,
        exclude_terminated: Optional[bool] = None,
    ) -> SandboxListResponse:
        """List sandboxes"""
        if team_id is None:
            team_id = self.client.config.team_id

        params: Dict[str, Any] = {"page": page, "per_page": per_page}
        if team_id:
            params["team_id"] = team_id
        if status:
            params["status"] = status
        if labels:
            params["labels"] = labels
        if exclude_terminated is not None:
            params["is_active"] = exclude_terminated

        response = await self.client.request("GET", "/sandbox", params=params)
        return SandboxListResponse.model_validate(response)

    async def get(self, sandbox_id: str) -> Sandbox:
        """Get a specific sandbox"""
        response = await self.client.request("GET", f"/sandbox/{sandbox_id}")
        return Sandbox.model_validate(response)

    async def delete(self, sandbox_id: str) -> Dict[str, Any]:
        """Delete a sandbox"""
        response = await self.client.request("DELETE", f"/sandbox/{sandbox_id}")
        return response

    async def bulk_delete(
        self,
        sandbox_ids: Optional[List[str]] = None,
        labels: Optional[List[str]] = None,
    ) -> BulkDeleteSandboxResponse:
        """Bulk delete multiple sandboxes by IDs or labels"""
        request = BulkDeleteSandboxRequest(sandbox_ids=sandbox_ids, labels=labels)
        response = await self.client.request(
            "DELETE",
            "/sandbox",
            json=request.model_dump(by_alias=False, exclude_none=True),
        )
        return BulkDeleteSandboxResponse.model_validate(response)

    async def get_logs(self, sandbox_id: str) -> str:
        """Get sandbox logs"""
        response = await self.client.request("GET", f"/sandbox/{sandbox_id}/logs")
        logs_response = SandboxLogsResponse.model_validate(response)
        return logs_response.logs

    async def execute_command(
        self,
        sandbox_id: str,
        command: str,
        working_dir: Optional[str] = None,
        env: Optional[Dict[str, str]] = None,
        timeout: Optional[int] = None,
    ) -> CommandResponse:
        """Execute command directly via gateway (async)"""
        auth = await self._auth_cache.get_or_refresh_async(sandbox_id)

        gateway_url = auth["gateway_url"].rstrip("/")
        url = f"{gateway_url}/{auth['user_ns']}/{auth['job_id']}/exec"
        headers = {"Authorization": f"Bearer {auth['token']}"}
        effective_timeout = timeout if timeout is not None else 300

        payload = {
            "command": command,
            "working_dir": working_dir,
            "env": env or {},
            "sandbox_id": sandbox_id,
            "timeout": effective_timeout,
        }

        try:
            client_timeout = effective_timeout + 2
            gateway_client = self._get_gateway_client()
            response = await gateway_client.post(
                url, json=payload, headers=headers, timeout=client_timeout
            )
            response.raise_for_status()
            return CommandResponse.model_validate(response.json())
        except httpx.TimeoutException as e:
            raise CommandTimeoutError(sandbox_id, command, effective_timeout) from e
        except httpx.HTTPStatusError as e:
            req = getattr(e, "request", None)
            resp = getattr(e, "response", None)
            method = getattr(req, "method", "?")
            u = getattr(req, "url", "?")
            status = getattr(resp, "status_code", "?")
            text = getattr(resp, "text", "")
            if status == 408:
                raise CommandTimeoutError(sandbox_id, command, effective_timeout) from e
            raise APIError(f"HTTP {status} {method} {u}: {text}") from e
        except httpx.RequestError as e:
            req = getattr(e, "request", None)
            method = getattr(req, "method", "?")
            u = getattr(req, "url", "?")
            raise APIError(f"Request failed: {e.__class__.__name__} at {method} {u}: {e}") from e
        except Exception as e:
            raise APIError(f"Request failed: {e.__class__.__name__}: {e}") from e

    async def wait_for_creation(
        self, sandbox_id: str, max_attempts: int = 60, stability_checks: int = 2
    ) -> None:
        """Wait for sandbox to be running and stable (async version).

        Args:
            sandbox_id: The sandbox ID to wait for
            max_attempts: Maximum polling attempts
            stability_checks: Number of consecutive successful reachability checks required
        """
        import asyncio

        consecutive_successes = 0
        for attempt in range(max_attempts):
            sandbox = await self.get(sandbox_id)
            if sandbox.status == "RUNNING":
                if await self._is_sandbox_reachable(sandbox_id):
                    consecutive_successes += 1
                    if consecutive_successes >= stability_checks:
                        return
                    # Small delay between stability checks
                    await asyncio.sleep(0.5)
                    continue
                else:
                    # Reset counter if check fails
                    consecutive_successes = 0
            elif sandbox.status in ["ERROR", "TERMINATED", "TIMEOUT"]:
                raise SandboxNotRunningError(sandbox_id, sandbox.status)

            sleep_time = 1 if attempt < 5 else 2
            await asyncio.sleep(sleep_time)
        raise SandboxNotRunningError(sandbox_id, "Timeout during sandbox creation")

    async def bulk_wait_for_creation(
        self, sandbox_ids: List[str], max_attempts: int = 60
    ) -> Dict[str, str]:
        """Wait for multiple sandboxes to be running using list endpoint"""
        import asyncio

        sandbox_id_set = set(sandbox_ids)
        final_statuses = {}

        for attempt in range(max_attempts):
            total_running = 0
            all_failed = []
            page = 1

            while True:
                try:
                    list_response = await self.list(per_page=100, page=page)
                except Exception as e:
                    if "429" in str(e) or "Too Many Requests" in str(e):
                        wait_time = min(2**attempt, 60)
                        await asyncio.sleep(wait_time)
                        continue
                    raise

                running_count, failed_sandboxes, page_statuses = _check_sandbox_statuses(
                    list_response.sandboxes, sandbox_id_set
                )

                total_running += running_count
                all_failed.extend(failed_sandboxes)
                final_statuses.update(page_statuses)

                if len(final_statuses) == len(sandbox_ids) or not list_response.has_next:
                    break

                page += 1

            if all_failed:
                raise RuntimeError(f"Sandboxes failed: {all_failed}")

            if total_running == len(sandbox_ids):
                all_reachable = True
                for sandbox_id in sandbox_ids:
                    if final_statuses.get(sandbox_id) == "RUNNING":
                        if not await self._is_sandbox_reachable(sandbox_id):
                            all_reachable = False
                            final_statuses.pop(sandbox_id, None)

                if all_reachable:
                    return final_statuses

            sleep_time = 1 if attempt < 5 else 2
            await asyncio.sleep(sleep_time)

        for sandbox_id in sandbox_id_set:
            if sandbox_id not in final_statuses:
                final_statuses[sandbox_id] = "TIMEOUT"

        raise RuntimeError(f"Timeout waiting for sandboxes to be ready. Status: {final_statuses}")

    async def upload_file(
        self,
        sandbox_id: str,
        file_path: str,
        local_file_path: str,
        timeout: Optional[int] = None,
    ) -> FileUploadResponse:
        """Upload a file to a sandbox via gateway (async)

        Uses aiofiles for non-blocking file I/O, then passes content to httpx.
        File content is loaded into memory, suitable for typical sandbox files.

        Args:
            sandbox_id: The sandbox ID
            file_path: Remote path in the sandbox
            local_file_path: Local file path to upload
            timeout: Optional timeout in seconds
        """
        if not os.path.exists(local_file_path):
            raise FileNotFoundError(f"Local file not found: {local_file_path}")

        auth = await self._auth_cache.get_or_refresh_async(sandbox_id)

        gateway_url = auth["gateway_url"].rstrip("/")
        url = f"{gateway_url}/{auth['user_ns']}/{auth['job_id']}/upload"
        headers = {"Authorization": f"Bearer {auth['token']}"}
        params = {"path": file_path, "sandbox_id": sandbox_id}

        effective_timeout = timeout if timeout is not None else 300

        # Read file asynchronously (non-blocking I/O)
        async with aiofiles.open(local_file_path, "rb") as f:
            file_content = await f.read()

        try:
            gateway_client = self._get_gateway_client()
            files = {"file": (os.path.basename(local_file_path), file_content)}
            response = await gateway_client.post(
                url, files=files, params=params, headers=headers, timeout=effective_timeout
            )
            response.raise_for_status()
            return FileUploadResponse.model_validate(response.json())
        except httpx.TimeoutException as e:
            raise UploadTimeoutError(sandbox_id, file_path, effective_timeout) from e
        except httpx.HTTPStatusError as e:
            error_details = (
                f"HTTP {e.response.status_code} {e.request.method} "
                f"{e.request.url}: {e.response.text}"
            )
            raise APIError(f"Upload failed: {error_details}") from e
        except httpx.RequestError as e:
            req = getattr(e, "request", None)
            method = getattr(req, "method", "?")
            u = getattr(req, "url", "?")
            raise APIError(f"Upload failed: {e.__class__.__name__} at {method} {u}: {e}") from e
        except Exception as e:
            raise APIError(f"Upload failed: {e.__class__.__name__}: {e}") from e

    async def upload_bytes(
        self,
        sandbox_id: str,
        file_path: str,
        file_bytes: bytes,
        filename: str,
        timeout: Optional[int] = None,
    ) -> FileUploadResponse:
        """Upload bytes directly to sandbox via gateway without writing to disk (async)

        Args:
            sandbox_id: The sandbox ID
            file_path: Remote path in the sandbox where the file will be saved
            file_bytes: The bytes content to upload
            filename: Name for the file (used in multipart form)
            timeout: Optional timeout in seconds
        """
        auth = await self._auth_cache.get_or_refresh_async(sandbox_id)

        gateway_url = auth["gateway_url"].rstrip("/")
        url = f"{gateway_url}/{auth['user_ns']}/{auth['job_id']}/upload"
        headers = {"Authorization": f"Bearer {auth['token']}"}
        params = {"path": file_path, "sandbox_id": sandbox_id}

        effective_timeout = timeout if timeout is not None else 300

        try:
            gateway_client = self._get_gateway_client()
            files = {"file": (filename, file_bytes)}
            response = await gateway_client.post(
                url, files=files, params=params, headers=headers, timeout=effective_timeout
            )
            response.raise_for_status()
            return FileUploadResponse.model_validate(response.json())
        except httpx.TimeoutException:
            raise UploadTimeoutError(sandbox_id, file_path, effective_timeout)
        except httpx.HTTPStatusError as e:
            error_details = f"HTTP {e.response.status_code}: {e.response.text}"
            raise APIError(f"Upload failed: {error_details}")
        except Exception as e:
            raise APIError(f"Upload failed: {str(e)}")

    async def download_file(
        self,
        sandbox_id: str,
        file_path: str,
        local_file_path: str,
        timeout: Optional[int] = None,
    ) -> None:
        """Download a file from a sandbox via gateway (async)"""
        auth = await self._auth_cache.get_or_refresh_async(sandbox_id)

        gateway_url = auth["gateway_url"].rstrip("/")
        url = f"{gateway_url}/{auth['user_ns']}/{auth['job_id']}/download"
        headers = {"Authorization": f"Bearer {auth['token']}"}
        params = {"path": file_path, "sandbox_id": sandbox_id}

        effective_timeout = timeout if timeout is not None else 300

        try:
            gateway_client = self._get_gateway_client()
            response = await gateway_client.get(
                url, params=params, headers=headers, timeout=effective_timeout
            )
            response.raise_for_status()
            content = response.content

            dir_path = os.path.dirname(local_file_path)
            if dir_path:
                os.makedirs(dir_path, exist_ok=True)

            # Write file asynchronously (non-blocking I/O)
            async with aiofiles.open(local_file_path, "wb") as f:
                await f.write(content)
        except httpx.TimeoutException as e:
            raise DownloadTimeoutError(sandbox_id, file_path, effective_timeout) from e
        except httpx.HTTPStatusError as e:
            error_details = (
                f"HTTP {e.response.status_code} {e.request.method} "
                f"{e.request.url}: {e.response.text}"
            )
            raise APIError(f"Download failed: {error_details}") from e
        except httpx.RequestError as e:
            req = getattr(e, "request", None)
            method = getattr(req, "method", "?")
            u = getattr(req, "url", "?")
            raise APIError(f"Download failed: {e.__class__.__name__} at {method} {u}: {e}") from e
        except Exception as e:
            raise APIError(f"Download failed: {e.__class__.__name__}: {e}") from e

    async def aclose(self) -> None:
        """Close the async client and gateway client"""
        if self._gateway_client is not None:
            await self._gateway_client.aclose()
        await self.client.aclose()

    async def __aenter__(self) -> "AsyncSandboxClient":
        """Async context manager entry"""
        return self

    async def __aexit__(self, exc_type: Any, exc_val: Any, exc_tb: Any) -> None:
        """Async context manager exit"""
        await self.aclose()

<<<<<<< HEAD

class TemplateClient:
    """Client for template/registry helper APIs."""

    def __init__(self, api_client: Optional[APIClient] = None):
        self.client = api_client or APIClient()

    def list_registry_credentials(self) -> List[RegistryCredentialSummary]:
        response = self.client.request("GET", "/template/registry-credentials")
        credentials = response.get("credentials", [])
        return [RegistryCredentialSummary.model_validate(item) for item in credentials]

    def check_docker_image(
        self, image: str, registry_credentials_id: Optional[str] = None
    ) -> DockerImageCheckResponse:
        payload: Dict[str, Any] = {"image": image}
        if registry_credentials_id:
            payload["registry_credentials_id"] = registry_credentials_id
        response = self.client.request(
            "POST",
            "/template/check-docker-image",
            json=payload,
        )
        return DockerImageCheckResponse.model_validate(response)


class AsyncTemplateClient:
    """Async client for template/registry helper APIs."""

    def __init__(self, api_client: Optional[AsyncAPIClient] = None):
        self.client = api_client or AsyncAPIClient()

    async def list_registry_credentials(self) -> List[RegistryCredentialSummary]:
        response = await self.client.request("GET", "/template/registry-credentials")
        credentials = response.get("credentials", [])
        return [RegistryCredentialSummary.model_validate(item) for item in credentials]

    async def check_docker_image(
        self, image: str, registry_credentials_id: Optional[str] = None
    ) -> DockerImageCheckResponse:
        payload: Dict[str, Any] = {"image": image}
        if registry_credentials_id:
            payload["registry_credentials_id"] = registry_credentials_id
        response = await self.client.request(
            "POST",
            "/template/check-docker-image",
            json=payload,
        )
        return DockerImageCheckResponse.model_validate(response)
=======
    async def expose(
        self,
        sandbox_id: str,
        port: int,
        name: Optional[str] = None,
    ) -> ExposedPort:
        """Expose an HTTP port from a sandbox."""
        request = ExposePortRequest(port=port, name=name)
        response = await self.client.request(
            "POST",
            f"/sandbox/{sandbox_id}/expose",
            json=request.model_dump(by_alias=False, exclude_none=True),
        )
        return ExposedPort.model_validate(response)

    async def unexpose(self, sandbox_id: str, exposure_id: str) -> None:
        """Unexpose a port from a sandbox."""
        await self.client.request("DELETE", f"/sandbox/{sandbox_id}/expose/{exposure_id}")

    async def list_exposed_ports(self, sandbox_id: str) -> ListExposedPortsResponse:
        """List all exposed ports for a sandbox"""
        response = await self.client.request("GET", f"/sandbox/{sandbox_id}/expose")
        return ListExposedPortsResponse.model_validate(response)
>>>>>>> 8623b1ac
<|MERGE_RESOLUTION|>--- conflicted
+++ resolved
@@ -22,16 +22,12 @@
     BulkDeleteSandboxResponse,
     CommandResponse,
     CreateSandboxRequest,
-<<<<<<< HEAD
     DockerImageCheckResponse,
-    FileUploadResponse,
-    RegistryCredentialSummary,
-=======
     ExposedPort,
     ExposePortRequest,
     FileUploadResponse,
     ListExposedPortsResponse,
->>>>>>> 8623b1ac
+    RegistryCredentialSummary,
     Sandbox,
     SandboxListResponse,
     SandboxLogsResponse,
@@ -1007,7 +1003,30 @@
         """Async context manager exit"""
         await self.aclose()
 
-<<<<<<< HEAD
+    async def expose(
+        self,
+        sandbox_id: str,
+        port: int,
+        name: Optional[str] = None,
+    ) -> ExposedPort:
+        """Expose an HTTP port from a sandbox."""
+        request = ExposePortRequest(port=port, name=name)
+        response = await self.client.request(
+            "POST",
+            f"/sandbox/{sandbox_id}/expose",
+            json=request.model_dump(by_alias=False, exclude_none=True),
+        )
+        return ExposedPort.model_validate(response)
+
+    async def unexpose(self, sandbox_id: str, exposure_id: str) -> None:
+        """Unexpose a port from a sandbox."""
+        await self.client.request("DELETE", f"/sandbox/{sandbox_id}/expose/{exposure_id}")
+
+    async def list_exposed_ports(self, sandbox_id: str) -> ListExposedPortsResponse:
+        """List all exposed ports for a sandbox"""
+        response = await self.client.request("GET", f"/sandbox/{sandbox_id}/expose")
+        return ListExposedPortsResponse.model_validate(response)
+
 
 class TemplateClient:
     """Client for template/registry helper APIs."""
@@ -1056,29 +1075,4 @@
             "/template/check-docker-image",
             json=payload,
         )
-        return DockerImageCheckResponse.model_validate(response)
-=======
-    async def expose(
-        self,
-        sandbox_id: str,
-        port: int,
-        name: Optional[str] = None,
-    ) -> ExposedPort:
-        """Expose an HTTP port from a sandbox."""
-        request = ExposePortRequest(port=port, name=name)
-        response = await self.client.request(
-            "POST",
-            f"/sandbox/{sandbox_id}/expose",
-            json=request.model_dump(by_alias=False, exclude_none=True),
-        )
-        return ExposedPort.model_validate(response)
-
-    async def unexpose(self, sandbox_id: str, exposure_id: str) -> None:
-        """Unexpose a port from a sandbox."""
-        await self.client.request("DELETE", f"/sandbox/{sandbox_id}/expose/{exposure_id}")
-
-    async def list_exposed_ports(self, sandbox_id: str) -> ListExposedPortsResponse:
-        """List all exposed ports for a sandbox"""
-        response = await self.client.request("GET", f"/sandbox/{sandbox_id}/expose")
-        return ListExposedPortsResponse.model_validate(response)
->>>>>>> 8623b1ac
+        return DockerImageCheckResponse.model_validate(response)