[project]
name = "prime-cli"
<<<<<<< HEAD
version = "0.1.2"
=======
version = "0.2.4"
>>>>>>> e30e2af4
description = "Prime Intellect CLI"
readme = "README.md"
requires-python = ">=3.8"
license = "MIT"
authors = [
    { name = "Prime Intellect", email = "contact@primeintellect.ai" }
]
dependencies = [
    "typer[all]>=0.9.0",
    "requests>=2.31.0",
    "rich>=13.3.1",  
    "pydantic>=2.0.0" 
]
keywords = ["cli", "gpu", "cloud", "compute"]
classifiers = [
    "Development Status :: 4 - Beta",
    "Environment :: Console",
    "Intended Audience :: Developers",
    "License :: OSI Approved :: MIT License",
    "Operating System :: OS Independent",
    "Programming Language :: Python :: 3",
    "Programming Language :: Python :: 3.8",
    "Programming Language :: Python :: 3.9",
    "Programming Language :: Python :: 3.10",
    "Programming Language :: Python :: 3.11",
    "Topic :: Software Development :: Libraries :: Python Modules"
]

[project.urls]
Homepage = "https://github.com/PrimeIntellect-ai/prime-cli"
Documentation = "https://github.com/PrimeIntellect-ai/prime-cli#readme"
Repository = "https://github.com/PrimeIntellect-ai/prime-cli.git"
Changelog = "https://github.com/PrimeIntellect-ai/prime-cli/blob/main/CHANGELOG.md"

[project.scripts]
prime = "prime_cli.main:run"

[project.optional-dependencies]
dev = [
    "pytest>=7.0.0",
    "ruff>=0.1.8",      
    "mypy>=1.8.0",
    "types-requests>=2.31.0", 
    "pre-commit>=3.5.0"    
]

[build-system]
requires = ["hatchling"]
build-backend = "hatchling.build"

[tool.ruff]
src = ["."]
line-length = 88
target-version = "py38"

[tool.ruff.lint]
extend-select = [
    "E",   # pycodestyle errors
    "F",   # pyflakes
    "I",   # isort (import sorting)
]

[tool.mypy]
python_version = "3.8"
disallow_untyped_defs = true
check_untyped_defs = true
warn_redundant_casts = true
warn_unused_ignores = true
warn_return_any = true
warn_unreachable = true 
[[tool.mypy.overrides]]
module = "pytest"
ignore_missing_imports = true<|MERGE_RESOLUTION|>--- conflicted
+++ resolved
@@ -1,10 +1,6 @@
 [project]
 name = "prime-cli"
-<<<<<<< HEAD
-version = "0.1.2"
-=======
-version = "0.2.4"
->>>>>>> e30e2af4
+version = "0.2.5"
 description = "Prime Intellect CLI"
 readme = "README.md"
 requires-python = ">=3.8"
