import os
import tarfile
import tempfile
import time
from datetime import datetime
from enum import Enum
from typing import Any, Dict, List, Optional

import requests
from pydantic import BaseModel, ConfigDict, Field

from prime_cli.api.client import APIClient, AsyncAPIClient, TimeoutError

from ..utils.debug import debug_log, debug_log_ascii, debug_log_hex


class SandboxStatus(str, Enum):
    """Sandbox status enum"""

    PENDING = "PENDING"
    PROVISIONING = "PROVISIONING"
    RUNNING = "RUNNING"
    STOPPED = "STOPPED"
    ERROR = "ERROR"
    TERMINATED = "TERMINATED"


class SandboxNotRunningError(RuntimeError):
    """Raised when an operation requires a RUNNING sandbox but it is not running."""

    def __init__(self, sandbox_id: str, status: Optional[str] = None):
        msg = f"Sandbox {sandbox_id} is not running" + (f" (status={status})" if status else ".")
        super().__init__(msg)


class CommandTimeoutError(RuntimeError):
    """Raised when a command execution times out."""

    def __init__(self, sandbox_id: str, command: str, timeout: int):
        msg = f"Command '{command}' timed out after {timeout}s in sandbox {sandbox_id}"
        super().__init__(msg)


class AdvancedConfigs(BaseModel):
    """Advanced configuration options for sandbox"""

    # Reserved for future advanced configuration options
    # Allow extra fields for backward compatibility with existing data
    model_config = ConfigDict(extra="allow")


class Sandbox(BaseModel):
    """Sandbox model"""

    id: str
    name: str
    docker_image: str = Field(..., alias="dockerImage")
    start_command: Optional[str] = Field(None, alias="startCommand")
    cpu_cores: int = Field(..., alias="cpuCores")
    memory_gb: int = Field(..., alias="memoryGB")
    disk_size_gb: int = Field(..., alias="diskSizeGB")
    disk_mount_path: str = Field(..., alias="diskMountPath")
    gpu_count: int = Field(..., alias="gpuCount")
    status: str
    timeout_minutes: int = Field(..., alias="timeoutMinutes")
    environment_vars: Optional[Dict[str, Any]] = Field(None, alias="environmentVars")
    advanced_configs: Optional[AdvancedConfigs] = Field(None, alias="advancedConfigs")
    created_at: datetime = Field(..., alias="createdAt")
    updated_at: datetime = Field(..., alias="updatedAt")
    started_at: Optional[datetime] = Field(None, alias="startedAt")
    terminated_at: Optional[datetime] = Field(None, alias="terminatedAt")
    user_id: Optional[str] = Field(None, alias="userId")
    team_id: Optional[str] = Field(None, alias="teamId")
    kubernetes_job_id: Optional[str] = Field(None, alias="kubernetesJobId")

    model_config = ConfigDict(populate_by_name=True)


class SandboxListResponse(BaseModel):
    """Sandbox list response model"""

    sandboxes: List[Sandbox]
    total: int
    page: int
    per_page: int = Field(..., alias="perPage")
    has_next: bool = Field(..., alias="hasNext")

    model_config = ConfigDict(populate_by_name=True)


class SandboxLogsResponse(BaseModel):
    """Sandbox logs response model"""

    logs: str


class CreateSandboxRequest(BaseModel):
    """Create sandbox request model"""

    name: str
    docker_image: str
    start_command: Optional[str] = None
    cpu_cores: int = 1
    memory_gb: int = 2
    disk_size_gb: int = 10
    gpu_count: int = 0
    timeout_minutes: int = 60
    environment_vars: Optional[Dict[str, str]] = None
    team_id: Optional[str] = None
    advanced_configs: Optional[AdvancedConfigs] = None


class UpdateSandboxRequest(BaseModel):
    """Update sandbox request model"""

    name: Optional[str] = None
    docker_image: Optional[str] = None
    start_command: Optional[str] = None
    cpu_cores: Optional[int] = None
    memory_gb: Optional[int] = None
    disk_size_gb: Optional[int] = None
    gpu_count: Optional[int] = None
    timeout_minutes: Optional[int] = None
    environment_vars: Optional[Dict[str, str]] = None


class CommandRequest(BaseModel):
    """Execute command request model"""

    command: str
    working_dir: Optional[str] = None
    env: Optional[Dict[str, str]] = None


class CommandResponse(BaseModel):
    """Execute command response model"""

    stdout: str
    stderr: str
    exit_code: int


class SandboxUploadResponse(BaseModel):
    """Sandbox upload response model"""

    success: bool
    message: str
    files_uploaded: Optional[int] = Field(None, alias="filesUploaded")
    bytes_uploaded: Optional[int] = Field(None, alias="bytesUploaded")
    dest_path: str = Field(..., alias="destPath")

    model_config = ConfigDict(populate_by_name=True)


class SandboxDownloadStreamResponse(BaseModel):
    """Sandbox download stream response model"""

    stream: requests.Response
    src_path: str = Field(..., alias="srcPath")
    content_type: Optional[str] = Field(None, alias="contentType")
    content_length: Optional[int] = Field(None, alias="contentLength")

    model_config = ConfigDict(populate_by_name=True, arbitrary_types_allowed=True)


class SandboxClient:
    """Client for sandbox API operations"""

    def __init__(self, api_client: APIClient):
        debug_log("SandboxClient constructor called")
        self.client = api_client

    def create(self, request: CreateSandboxRequest) -> Sandbox:
        """Create a new sandbox"""
        # Auto-populate team_id from config if not specified
        if request.team_id is None:
            request.team_id = self.client.config.team_id

        response = self.client.request(
            "POST", "/sandbox", json=request.model_dump(by_alias=False, exclude_none=True)
        )
        return Sandbox(**response)

    def list(
        self,
        team_id: Optional[str] = None,
        status: Optional[str] = None,
        page: int = 1,
        per_page: int = 50,
        exclude_terminated: Optional[bool] = None,
    ) -> SandboxListResponse:
        """List sandboxes"""
        # Auto-populate team_id from config if not specified
        if team_id is None:
            team_id = self.client.config.team_id

        params: Dict[str, Any] = {"page": page, "per_page": per_page}
        if team_id:
            params["team_id"] = team_id
        if status:
            params["status"] = status
        if exclude_terminated is not None:
            params["is_active"] = exclude_terminated

        response = self.client.request("GET", "/sandbox", params=params)
        return SandboxListResponse(**response)

    def get(self, sandbox_id: str) -> Sandbox:
        """Get a specific sandbox"""
        response = self.client.request("GET", f"/sandbox/{sandbox_id}")
        return Sandbox(**response)

    def delete(self, sandbox_id: str) -> Dict[str, Any]:
        """Delete a sandbox"""
        response = self.client.request("DELETE", f"/sandbox/{sandbox_id}")
        return response

    def get_logs(self, sandbox_id: str) -> str:
        """Get sandbox logs"""
        response = self.client.request("GET", f"/sandbox/{sandbox_id}/logs")
        logs_response = SandboxLogsResponse(**response)
        return logs_response.logs

    def update_status(self, sandbox_id: str) -> Sandbox:
        """Update sandbox status from Kubernetes"""
        response = self.client.request("POST", f"/sandbox/{sandbox_id}/status")
        return Sandbox(**response)

    def execute_command(
        self,
        sandbox_id: str,
        command: str,
        working_dir: Optional[str] = None,
        env: Optional[Dict[str, str]] = None,
        timeout: Optional[int] = None,
    ) -> CommandResponse:
        """Execute a command in a sandbox

        Args:
            sandbox_id: ID of the sandbox to execute the command in
            command: Command to execute
            working_dir: Working directory for the command
            env: Environment variables for the command
            timeout: Timeout in seconds for the command execution

        Raises:
            CommandTimeoutError: If the command execution times out
        """
        request = CommandRequest(command=command, working_dir=working_dir, env=env)
        try:
            response = self.client.request(
                "POST",
                f"/sandbox/{sandbox_id}/command",
                json=request.model_dump(by_alias=False, exclude_none=True),
                timeout=timeout,
            )
            return CommandResponse(**response)
        except TimeoutError:
            raise CommandTimeoutError(sandbox_id, command, timeout or 0)

    def wait_for_creation(self, sandbox_id: str, max_attempts: int = 60) -> None:
        for attempt in range(max_attempts):
            sandbox = self.get(sandbox_id)
            if sandbox.status == "RUNNING":
                return
            elif sandbox.status in ["ERROR", "TERMINATED"]:
                raise SandboxNotRunningError(sandbox_id, sandbox.status)
<<<<<<< HEAD
            time.sleep(2)
        raise SandboxNotRunningError(sandbox_id, "Timeout during sandbox creation")

    def upload_file(
        self,
        sandbox_id: str,
        dest_path: str,
        file_path: str,
        strip_components: int = 0,
        working_dir: Optional[str] = None,
        timeout: Optional[int] = None,
    ) -> SandboxUploadResponse:
        """Upload a file using multipart form data to the backend.

        This approach is more efficient and follows standard HTTP file upload patterns.
        """
        import logging

        logger = logging.getLogger(__name__)

        logger.debug("🚀 Upload File Debug:")
        logger.debug(f"   Sandbox ID: {sandbox_id}")
        logger.debug(f"   Local file: {file_path}")
        logger.debug(f"   Dest path: {dest_path}")
        logger.debug(f"   Strip components: {strip_components}")
        logger.debug(f"   Working dir: {working_dir}")

        # Prepare form data
        form_data: Dict[str, Any] = {
            "dest_path": dest_path,
            "compressed": "false",
            "strip_components": str(strip_components),
        }
        if working_dir:
            form_data["working_dir"] = working_dir

        logger.debug(f"📝 Form data prepared: {form_data}")

        # Prepare file data with appropriate content type
        content_type = "application/x-tar"

        files_data = {"file": (os.path.basename(file_path), open(file_path, "rb"), content_type)}
        logger.debug(
            f"📁 Files data prepared: {list(files_data.keys())} with content-type: {content_type}"
        )

        try:
            logger.debug("📤 Sending multipart request...")
            raw_response = self.client.multipart_post(
                f"/sandbox/{sandbox_id}/upload",
                files=files_data,
                data=form_data,
                timeout=timeout,
            )
            logger.debug(f"✅ Response received: {raw_response}")

            return SandboxUploadResponse(
                success=raw_response.get("success", True),
                message=raw_response.get("message", "Upload completed successfully"),
                filesUploaded=raw_response.get("filesUploaded"),
                bytesUploaded=raw_response.get("bytesUploaded"),
                destPath=dest_path,
            )
        finally:
            # Ensure file is closed
            files_data["file"][1].close()
            logger.debug("🧹 File handle closed")

    def download_stream(
        self,
        sandbox_id: str,
        src_path: str,
        working_dir: Optional[str] = None,
        timeout: Optional[int] = None,
    ) -> SandboxDownloadStreamResponse:
        params: Dict[str, Any] = {"src_path": src_path, "compress": "false"}
        if working_dir:
            params["working_dir"] = working_dir

        debug_log(
            f"Making download request to /sandbox/{sandbox_id}/download with params: {params}"
        )
        stream_response = self.client.stream_get(
            f"/sandbox/{sandbox_id}/download", params=params, timeout=timeout
        )

        debug_log(f"Got response with content-type: {stream_response.headers.get('content-type')}")
        debug_log(
            f"Got response with content-length: {stream_response.headers.get('content-length')}"
        )

        return SandboxDownloadStreamResponse(
            stream=stream_response,
            srcPath=src_path,
            contentType=stream_response.headers.get("content-type"),
            contentLength=int(stream_response.headers.get("content-length", 0)) or None,
        )

    def upload_path(
        self,
        sandbox_id: str,
        local_path: str,
        sandbox_path: str,
        working_dir: Optional[str] = None,
        timeout: Optional[int] = None,
    ) -> SandboxUploadResponse:
        """Upload a local file or directory to a sandbox.

        This method always creates a tar archive for consistency and reliability.
        Tar archives handle stream completion naturally and preserve file metadata.

        Args:
            sandbox_id: ID of the target sandbox
            local_path: Local path to file or directory
            sandbox_path: Destination path in the sandbox
            working_dir: Working directory in the sandbox
            timeout: Request timeout

        Returns:
            SandboxUploadResponse with upload details
        """
        abs_path = os.path.abspath(local_path)
        if not os.path.exists(abs_path):
            raise FileNotFoundError(f"Path does not exist: {local_path}")

        # Create tar archive for all uploads (files and directories)
        temp_file_path = None
        try:
            with tempfile.NamedTemporaryFile(delete=False, suffix=".tar") as tmp:
                temp_file_path = tmp.name

            with tarfile.open(temp_file_path, mode="w:") as tf:
                if os.path.isfile(local_path):
                    # For single files, add with just the filename
                    tf.add(local_path, arcname=os.path.basename(sandbox_path))
                else:
                    # For directories, add the entire directory
                    base_name = os.path.basename(local_path.rstrip("/"))
                    tf.add(local_path, arcname=base_name)

            # Upload the archive
            result = self.upload_file(
                sandbox_id,
                sandbox_path,
                temp_file_path,
                working_dir=working_dir,
                timeout=timeout,
            )

            return result

        finally:
            # Clean up temporary file
            if temp_file_path and os.path.exists(temp_file_path):
                try:
                    os.unlink(temp_file_path)
                except Exception:
                    pass

    def download_path(
        self,
        sandbox_id: str,
        sandbox_path: str,
        local_path: str,
        working_dir: Optional[str] = None,
        timeout: Optional[int] = None,
    ) -> None:
        debug_log(
            f"download_path called with sandbox_id={sandbox_id}, "
            f"sandbox_path={sandbox_path}, local_path={local_path}"
        )

        """Download a file or directory from a sandbox to local path.

        This method handles:
        - Downloading the stream
        - Extracting tar archives
        - Proper handling of single files vs directories
        - Temporary file management
        - Cleanup

        Args:
            sandbox_id: ID of the source sandbox
            sandbox_path: Path in the sandbox to download
            local_path: Local destination path
            working_dir: Working directory in the sandbox
            timeout: Request timeout
        """
        # Download from sandbox
        response = self.download_stream(
            sandbox_id, sandbox_path, working_dir=working_dir, timeout=timeout
        )

        if response.content_length == 0:
            raise Exception("No data received from sandbox. The source path may not exist.")

        # Save stream to temp file first
        temp_file_path = None
        try:
            with tempfile.NamedTemporaryFile(delete=False, suffix=".tar") as tmp_file:
                temp_file_path = tmp_file.name

                total_bytes = 0
                for chunk in response.stream.iter_content(chunk_size=1024 * 64):
                    if chunk:
                        tmp_file.write(chunk)
                        total_bytes += len(chunk)

                debug_log(f"Downloaded {total_bytes} bytes to {temp_file_path}")

                # Check the first few bytes to see what we got
                with open(temp_file_path, "rb") as f:
                    first_bytes = f.read(100)
                    debug_log_hex("First 100 bytes", first_bytes)
                    debug_log_ascii("First 100 bytes", first_bytes)

            # Extract the archive - use raw tar format
            debug_log(f"Attempting to open tar file: {temp_file_path}")
            tf = None
            members = None
            try:
                tf = tarfile.open(temp_file_path, mode="r:")
                members = list(tf.getmembers())
                debug_log(f"Successfully opened tar file with {len(members)} members")
            except Exception as e:
                debug_log(f"Failed to open tar file with mode 'r:': {e}")
                # Try with different mode - explicitly specify no compression
                tf = tarfile.open(temp_file_path, mode="r")
                members = list(tf.getmembers())
                debug_log(f"Successfully opened tar file with mode 'r' with {len(members)} members")

            if not members:
                raise Exception("Tar archive is empty")

            # Determine if this is a single file or directory based on the tar archive contents
            # If the archive contains multiple members or the first member is a directory,
            # treat as directory
            is_single_file = len(members) == 1 and members[0].isfile()
            debug_log(f"local_path='{local_path}', is_single_file={is_single_file}")
            debug_log(
                f"members count={len(members)}, "
                f"first member isfile={members[0].isfile() if members else 'N/A'}"
            )

            # Ensure destination directory exists
            dst_abs = os.path.abspath(local_path)
            if is_single_file:
                # For single files, ensure parent directory exists
                os.makedirs(os.path.dirname(dst_abs), exist_ok=True)
            else:
                # For directories, ensure the directory itself exists
                os.makedirs(dst_abs, exist_ok=True)

            try:
                debug_log(f"Starting extraction, is_single_file={is_single_file}")
                if is_single_file:
                    debug_log("Handling as single file")
                    # Handle single file extraction
                    # Find the first file in the archive and extract it to the exact destination
                    for member in members:
                        if member.isfile():
                            extract_file = tf.extractfile(member)
                            if extract_file is not None:
                                with open(dst_abs, "wb") as f:
                                    f.write(extract_file.read())
                                break
                            else:
                                raise Exception(f"Failed to extract file member: {member.name}")
                    else:
                        raise Exception("No file found in the archive")
                else:
                    debug_log("Handling as directory")
                    # Handle directory extraction
                    # Extract all members, removing the first path component if it exists
                    debug_log(f"Extracting directory with {len(members)} members")
                    for member in members:
                        debug_log(
                            f"Processing member: {member.name} "
                            f"(isfile: {member.isfile()}, isdir: {member.isdir()})"
                        )
                        # Create a copy of the member with modified name
                        if "/" in member.name:
                            new_name = "/".join(member.name.split("/")[1:])
                            debug_log(f"Renaming member from '{member.name}' to '{new_name}'")
                            # Create a new TarInfo object with the modified name
                            new_member = tarfile.TarInfo(name=new_name)
                            new_member.size = member.size
                            new_member.mode = member.mode
                            new_member.type = member.type
                            new_member.linkname = member.linkname
                            new_member.uid = member.uid
                            new_member.gid = member.gid
                            new_member.uname = member.uname
                            new_member.gname = member.gname
                            new_member.mtime = member.mtime
                            new_member.devmajor = member.devmajor
                            new_member.devminor = member.devminor
                            tf.extract(new_member, path=dst_abs)
                        else:
                            tf.extract(member, path=dst_abs)
            finally:
                if tf:
                    tf.close()

        finally:
            # Clean up temporary file
            if temp_file_path and os.path.exists(temp_file_path):
                try:
                    os.unlink(temp_file_path)
                except Exception:
                    pass
=======

            # Aggressive polling for first 5 attempts (5 seconds), then back off
            sleep_time = 1 if attempt < 5 else 2
            time.sleep(sleep_time)
        raise SandboxNotRunningError(sandbox_id, "Timeout during sandbox creation")


class AsyncSandboxClient:
    """Async client for sandbox API operations"""

    def __init__(self, api_key: Optional[str] = None):
        self.client = AsyncAPIClient(api_key=api_key)

    async def create(self, request: CreateSandboxRequest) -> Sandbox:
        """Create a new sandbox"""
        # Auto-populate team_id from config if not specified
        if request.team_id is None:
            request.team_id = self.client.config.team_id

        response = await self.client.request(
            "POST", "/sandbox", json=request.model_dump(by_alias=False, exclude_none=True)
        )
        return Sandbox(**response)

    async def list(
        self,
        team_id: Optional[str] = None,
        status: Optional[str] = None,
        page: int = 1,
        per_page: int = 50,
        exclude_terminated: Optional[bool] = None,
    ) -> SandboxListResponse:
        """List sandboxes"""
        # Auto-populate team_id from config if not specified
        if team_id is None:
            team_id = self.client.config.team_id

        params: Dict[str, Any] = {"page": page, "per_page": per_page}
        if team_id:
            params["team_id"] = team_id
        if status:
            params["status"] = status
        if exclude_terminated is not None:
            params["is_active"] = exclude_terminated

        response = await self.client.request("GET", "/sandbox", params=params)
        return SandboxListResponse(**response)

    async def get(self, sandbox_id: str) -> Sandbox:
        """Get a specific sandbox"""
        response = await self.client.request("GET", f"/sandbox/{sandbox_id}")
        return Sandbox(**response)

    async def delete(self, sandbox_id: str) -> Dict[str, Any]:
        """Delete a sandbox"""
        response = await self.client.request("DELETE", f"/sandbox/{sandbox_id}")
        return response

    async def get_logs(self, sandbox_id: str) -> str:
        """Get sandbox logs"""
        response = await self.client.request("GET", f"/sandbox/{sandbox_id}/logs")
        logs_response = SandboxLogsResponse(**response)
        return logs_response.logs

    async def update_status(self, sandbox_id: str) -> Sandbox:
        """Update sandbox status from Kubernetes"""
        response = await self.client.request("POST", f"/sandbox/{sandbox_id}/status")
        return Sandbox(**response)

    async def execute_command(
        self,
        sandbox_id: str,
        command: str,
        working_dir: Optional[str] = None,
        env: Optional[Dict[str, str]] = None,
        timeout: Optional[int] = None,
    ) -> CommandResponse:
        """Execute a command in a sandbox

        Args:
            sandbox_id: ID of the sandbox to execute the command in
            command: Command to execute
            working_dir: Working directory for the command
            env: Environment variables for the command
            timeout: Timeout in seconds for the command execution

        Raises:
            CommandTimeoutError: If the command execution times out
        """
        request = CommandRequest(command=command, working_dir=working_dir, env=env)
        try:
            response = await self.client.request(
                "POST",
                f"/sandbox/{sandbox_id}/command",
                json=request.model_dump(by_alias=False, exclude_none=True),
                timeout=timeout,
            )
            return CommandResponse(**response)
        except TimeoutError:
            raise CommandTimeoutError(sandbox_id, command, timeout or 0)

    async def wait_for_creation(self, sandbox_id: str, max_attempts: int = 60) -> None:
        """Wait for sandbox to be running (async version)"""
        import asyncio

        for attempt in range(max_attempts):
            sandbox = await self.get(sandbox_id)
            if sandbox.status == "RUNNING":
                return
            elif sandbox.status in ["ERROR", "TERMINATED"]:
                raise SandboxNotRunningError(sandbox_id, sandbox.status)

            # Aggressive polling for first 5 attempts (5 seconds), then back off
            sleep_time = 1 if attempt < 5 else 2
            await asyncio.sleep(sleep_time)
        raise SandboxNotRunningError(sandbox_id, "Timeout during sandbox creation")

    async def aclose(self) -> None:
        """Close the async client"""
        await self.client.aclose()

    async def __aenter__(self) -> "AsyncSandboxClient":
        """Async context manager entry"""
        return self

    async def __aexit__(self, exc_type: Any, exc_val: Any, exc_tb: Any) -> None:
        """Async context manager exit"""
        await self.aclose()
>>>>>>> c01c3d20
<|MERGE_RESOLUTION|>--- conflicted
+++ resolved
@@ -265,8 +265,10 @@
                 return
             elif sandbox.status in ["ERROR", "TERMINATED"]:
                 raise SandboxNotRunningError(sandbox_id, sandbox.status)
-<<<<<<< HEAD
-            time.sleep(2)
+
+            # Aggressive polling for first 5 attempts (5 seconds), then back off
+            sleep_time = 1 if attempt < 5 else 2
+            time.sleep(sleep_time)
         raise SandboxNotRunningError(sandbox_id, "Timeout during sandbox creation")
 
     def upload_file(
@@ -577,13 +579,6 @@
                     os.unlink(temp_file_path)
                 except Exception:
                     pass
-=======
-
-            # Aggressive polling for first 5 attempts (5 seconds), then back off
-            sleep_time = 1 if attempt < 5 else 2
-            time.sleep(sleep_time)
-        raise SandboxNotRunningError(sandbox_id, "Timeout during sandbox creation")
-
 
 class AsyncSandboxClient:
     """Async client for sandbox API operations"""
@@ -705,5 +700,4 @@
 
     async def __aexit__(self, exc_type: Any, exc_val: Any, exc_tb: Any) -> None:
         """Async context manager exit"""
-        await self.aclose()
->>>>>>> c01c3d20
+        await self.aclose()